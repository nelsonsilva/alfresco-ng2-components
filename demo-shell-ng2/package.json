--- conflicted
+++ resolved
@@ -82,11 +82,8 @@
     "ng2-alfresco-search": "0.2.0",
     "ng2-alfresco-upload": "0.2.0",
     "ng2-alfresco-viewer": "0.2.0",
-<<<<<<< HEAD
-    "ng2-activiti-form": "0.2.0"
-=======
+    "ng2-activiti-form": "0.2.0",
     "ng2-alfresco-webscript": "file:../ng2-components/ng2-alfresco-webscript"
->>>>>>> 86158538
   },
   "devDependencies": {
     "browser-sync": "2.10.0",
