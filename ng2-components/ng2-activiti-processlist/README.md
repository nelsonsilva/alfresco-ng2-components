<<<<<<< HEAD
# Activiti Proess List Component for Angular 2
=======
# Activiti Process List Component for Angular 2
>>>>>>> 3b9ee170
<p>
  <a title='Build Status Travis' href="https://travis-ci.org/Alfresco/alfresco-ng2-components">
    <img src='https://travis-ci.org/Alfresco/alfresco-ng2-components.svg?branch=master'  alt='travis
    Status' />
  </a>
  <a title='Build Status AppVeyor' href="https://ci.appveyor.com/project/alfresco/alfresco-ng2-components">
    <img src='https://ci.appveyor.com/api/projects/status/github/Alfresco/alfresco-ng2-components'  alt='travis
    Status' />
  </a>
  <a href='https://codecov.io/gh/Alfresco/alfresco-ng2-components'>
    <img src='https://img.shields.io/codecov/c/github/Alfresco/alfresco-ng2-components/master.svg?maxAge=2592000' alt='Coverage Status' />
  </a>
  <a href='https://www.npmjs.com/package/ng2-activiti-processlist'>
    <img src='https://img.shields.io/npm/dt/ng2-activiti-processlist.svg' alt='npm downloads' />
  </a>
  <a href='https://github.com/Alfresco/alfresco-ng2-components/blob/master/LICENSE'>
     <img src='https://img.shields.io/hexpm/l/plug.svg' alt='license' />
  </a>
  <a href='https://www.alfresco.com/'>
     <img src='https://img.shields.io/badge/style-component-green.svg?label=alfresco' alt='alfresco component' />
  </a>
  <a href='https://angular.io/'>
     <img src='https://img.shields.io/badge/style-2-red.svg?label=angular' alt='angular 2' />
  </a>
  <a href='https://www.typescriptlang.org/docs/tutorial.html'>
     <img src='https://img.shields.io/badge/style-lang-blue.svg?label=typescript' alt='typescript' />
  </a>
  <a href='https://www.alfresco.com/'>
     <img src='https://img.shields.io/badge/style-%3E5.0.0-blue.svg?label=node%20version' alt='node version' />
  </a>
</p>
<<<<<<< HEAD


## Prerequisites

Before you start using this development framework, make sure you have installed all required software and done all the
necessary configuration, see this [page](https://github.com/Alfresco/alfresco-ng2-components/blob/master/PREREQUISITES.md).

## About ng-2-activiti-processlist
> Show available processes from the Activiti BPM suite
=======
>>>>>>> 3b9ee170

Displays lists of process instances both active and completed, using any defined process filter, and 
render details of any chosen instance.

## Prerequisites

Before you start using this development framework, make sure you have installed all required software and done all the
necessary configuration [prerequisites](https://github.com/Alfresco/alfresco-ng2-components/blob/master/PREREQUISITES.md).

## Install

Follow the 3 steps below:

1. Npm

    ```sh
    npm install ng2-activiti-processlist --save
    ```

2. Html

    Include these dependencies in your index.html page:

    ```html

      <!-- Moment js -->
      <script src="node_modules/moment/min/moment.min.js"></script>

      <!-- Date picker -->
      <script src="node_modules/md-date-time-picker/dist/js/mdDateTimePicker.min.js"></script>
      <script src="node_modules/md-date-time-picker/dist/js/draggabilly.pkgd.min.js"></script>
      <link rel="stylesheet" href="node_modules/md-date-time-picker/dist/css/mdDateTimePicker.css" media="all">

      <!-- Google Material Design Lite -->
      <link rel="stylesheet" href="node_modules/material-design-lite/material.min.css">
      <script src="node_modules/material-design-lite/material.min.js"></script>
      <link rel="stylesheet" href="node_modules/material-design-icons/iconfont/material-icons.css">

      <!-- Polyfill(s) for Safari (pre-10.x) -->
      <script src="node_modules/intl/dist/Intl.min.js"></script>
      <script src="node_modules/intl/locale-data/jsonp/en.js"></script>

      <!-- Polyfill(s) for older browsers -->
      <script src="node_modules/core-js/client/shim.min.js"></script>
      <script src="//cdnjs.cloudflare.com/ajax/libs/dom4/1.8.3/dom4.js"></script>
      <script src="node_modules/element.scrollintoviewifneeded-polyfill/index.js"></script>

      <!-- Polyfill(s) for dialogs -->
      <script src="node_modules/dialog-polyfill/dialog-polyfill.js"></script>
      <link rel="stylesheet" type="text/css" href="node_modules/dialog-polyfill/dialog-polyfill.css" />
      <style>._dialog_overlay { position: static !important; } </style>

      <!-- Modules  -->
      <script src="node_modules/zone.js/dist/zone.js"></script>
      <script src="node_modules/reflect-metadata/Reflect.js"></script>
      <script src="node_modules/systemjs/dist/system.src.js"></script>

    ```

3. SystemJs

    Add the following components to your systemjs.config.js file:

    - ng2-translate
    - alfresco-js-api
    - ng2-alfresco-core
    - ng2-activiti-form
    - ng2-alfresco-datatable
    - ng2-activiti-tasklist
    - ng2-activiti-processlist

    Please refer to the following example file: [systemjs.config.js](demo/systemjs
    .config.js) .

## Basic usage

### Activiti Process Instance List

This component renders a list containing all the process instances matched by the filter specified.

```html
<activiti-process-instance-list [filter]="processFilterModel"></activiti-tasklist>
```

Usage example of this component :

**main.ts**
```ts

import { NgModule, Component } from '@angular/core';
import { BrowserModule } from '@angular/platform-browser';
import { platformBrowserDynamic } from '@angular/platform-browser-dynamic';
import { FilterRepresentationModel } from 'ng2-activiti-tasklist';
import { CoreModule } from 'ng2-alfresco-core';
import { ActivitiProcessListModule } from 'ng2-activiti-processlist';
import { AlfrescoAuthenticationService, AlfrescoSettingsService } from 'ng2-alfresco-core';
import { ObjectDataTableAdapter, DataSorting } from 'ng2-alfresco-datatable';

@Component({
    selector: 'alfresco-app-demo',
    template: `<activiti-process-instance-list [filter]="filterRepresentationModel" [data]="dataProcesses"
             #activitiprocesslist></activiti-process-instance-list>`
})
class MyDemoApp {

    dataProcesses: ObjectDataTableAdapter;

    filterRepresentationModel: FilterRepresentationModel;

    constructor(private authService: AlfrescoAuthenticationService, private settingsService: AlfrescoSettingsService) {
        settingsService.bpmHost = 'http://localhost:9999';

        this.authService.login('admin', 'admin').subscribe(
            ticket => {
                console.log(ticket);
            },
            error => {
                console.log(error);
            });

        this.dataProcesses = new ObjectDataTableAdapter([], [
                {type: 'text', key: 'name', title: 'Name', cssClass: 'full-width name-column', sortable: true},
                {type: 'text', key: 'started', title: 'Started', cssClass: 'hidden', sortable: true}
            ]
        );
        this.dataProcesses.setSorting(new DataSorting('started', 'desc'));

        this.filterRepresentationModel = new FilterRepresentationModel({
            appId: '3003',
            filter: {
                processDefinitionKey: null,
                name: null,
                state: 'running',
                sort: 'created-desc'
            }
        });
    }
}

@NgModule({
    imports: [
        BrowserModule,
        CoreModule.forRoot(),
        ActivitiProcessListModule
    ],
    declarations: [MyDemoApp],
    bootstrap: [MyDemoApp]
})
export class AppModule {
}

platformBrowserDynamic().bootstrapModule(AppModule);


```

#### Options

| Name | Description |
| --- | --- |
|`filter`| { UserProcessInstanceFilterRepresentationModel } (required) UserProcessInstanceFilterRepresentationModel object that is passed to the process instance list API to filter the returned list. |

Example:


```json
{
    appId: '3003',
    filter:{
        processDefinitionKey: null,
        name:null,
        state:'running',
        sort: 'created-desc'
    }
}
```

| Name | Description |
| --- | --- |
|`schemaColumn`| {any} List of columns to display in the process instances datatable |

Example:

```json
[
    {type: 'text', key: 'id', title: 'Id', sortable: true},
    {type: 'text', key: 'name', title: 'Name', cssClass: 'full-width name-column', sortable: true},
    {type: 'text', key: 'started', title: 'Started', sortable: true},
    {type: 'text', key: 'startedBy.email', title: 'Started By', sortable: true}
]
```

#### Events

- **rowClick**: Emitted when a row in the process list is clicked
- **onSuccess**: Emitted when the list of process instances has been loaded successfully from the server
- **onError**: Emitted when an error is encountered loading the list of process instances from the server

### Process Filters component

Process filters are a collection of criteria used to filter process instances, which may be customized
by users. This component displays a list of available filters and allows the user to select any given
filter as the active filter.

The most common usage is in driving a process instance list in order to allow the user to choose which
process instances are displayed in the list.

```html
<activiti-process-instance-filters appId="1001"></activiti-process-instance-filters>
```

#### Options

| Name | Description |
| --- | --- |
| `appId` | Display filters available to the current user for the application with the specified ID |
| `appName` | Display filters available to the current user for the application with the specified name |

If both `appId` and `appName` are specified then `appName` will take precedence and `appId` will be ignored.

#### Events

| Name | Description |
| --- | --- |
| `onSuccess` | Emitted when the list of filters hase been successfully loaded from the server |
| `onError` | Emitted when an error occurs |
| `ilterClick` | Emitted when the user selects a filter from the list |

### Start Process Button component

Displays a button which in turn displays a dialog when clicked, allowing the user
to specify some basic details needed to start a new process instance.

```html
<activiti-start-process-instance></activiti-start-process-instance>
```

#### Options


| Name | Description |
| --- | --- |
| `appId` | Limit the list of processes which can be started to those contained in the specified app |

#### Events

No events are emitted by this component

### Process Details component

This component displays detailed information on a specified process instance

```html
<activiti-process-instance-details processInstanceId="123"></activiti-process-instance-details>
```

#### Options


| Name | Description |
| --- | --- |
| `processInstanceId` | (required): The numeric ID of the process instance to display |

#### Events


| Name | Description |
| --- | --- |
| `processCancelledEmitter` |  Emitted when the current process is cancelled by the user from within the component |
| `taskFormCompletedEmitter` |  Emitted when the form associated with an active task is completed from within the component |

### Process Instance Details Header component

This is a sub-component of the process details component, which renders some general information about the selected process.

```html
<activiti-process-instance-header processInstance="localProcessDetails"></activiti-process-instance-details>
```

#### Options


| Name | Description |
| --- | --- |
| `processInstance` |  (required): Full details of the process instance to display information about |

#### Events


| Name | Description |
| --- | --- |
| `processCancelled` |  Emitted when the Cancel Process button shown by the component is clicked |

### Process Instance Tasks component

Lists both the active and completed tasks associated with a particular process instance

```html
<activiti-process-instance-tasks processInstanceId="123" showRefreshButton="true"></activiti-process-instance-tasks>
```

#### Options


| Name | Description |
| --- | --- |
| `processInstanceId` |  (required): The numeric ID of the process instance to display tasks for |
| `showRefreshButton` |  (default: `true`): Whether to show a refresh button next to the list of tasks to allow this to be updated from the server |

#### Events

| Name | Description |
| --- | --- |
| `taskFormCompletedEmitter` |  Emitted when the form associated with an active task is completed from within the component |

### Process Instance Comments component

Displays comments associated with a particular process instances and allows the user to add new comments

```html
<activiti-process-instance-comments processInstanceId="123"></activiti-process-instance-comments>
```

#### Options


| Name | Description |
| --- | --- |
| `processInstanceId` | (required): The numeric ID of the process instance to display comments for |

#### Events

No events are emitted by this component

## Build from sources

Alternatively you can build component from sources with the following commands:


```sh
npm install
npm run build
```

### Build the files and keep watching for changes

```sh
$ npm run build:w
```

## Running unit tests

```sh
npm test
```

### Running unit tests in browser

```sh
npm test-browser
```

This task rebuilds all the code, runs tslint, license checks and other quality check tools
before performing unit testing.

### Code coverage

```sh
npm run coverage
```

## Demo

If you want have a demo of how the component works, please check the demo folder :

```sh
cd demo
npm install
npm start
```

## NPM scripts

<<<<<<< HEAD
[Contributors](https://github.com/Alfresco/ng-2-activiti-processlist/graphs/contributors)
=======
| Command | Description |
| --- | --- |
| npm run build | Build component |
| npm run build:w | Build component and keep watching the changes |
| npm run test | Run unit tests in the console |
| npm run test-browser | Run unit tests in the browser
| npm run coverage | Run unit tests and display code coverage report |

## License

[Apache Version 2.0](https://github.com/Alfresco/alfresco-ng2-components/blob/master/LICENSE)
>>>>>>> 3b9ee170
<|MERGE_RESOLUTION|>--- conflicted
+++ resolved
@@ -1,8 +1,4 @@
-<<<<<<< HEAD
-# Activiti Proess List Component for Angular 2
-=======
 # Activiti Process List Component for Angular 2
->>>>>>> 3b9ee170
 <p>
   <a title='Build Status Travis' href="https://travis-ci.org/Alfresco/alfresco-ng2-components">
     <img src='https://travis-ci.org/Alfresco/alfresco-ng2-components.svg?branch=master'  alt='travis
@@ -34,18 +30,6 @@
      <img src='https://img.shields.io/badge/style-%3E5.0.0-blue.svg?label=node%20version' alt='node version' />
   </a>
 </p>
-<<<<<<< HEAD
-
-
-## Prerequisites
-
-Before you start using this development framework, make sure you have installed all required software and done all the
-necessary configuration, see this [page](https://github.com/Alfresco/alfresco-ng2-components/blob/master/PREREQUISITES.md).
-
-## About ng-2-activiti-processlist
-> Show available processes from the Activiti BPM suite
-=======
->>>>>>> 3b9ee170
 
 Displays lists of process instances both active and completed, using any defined process filter, and 
 render details of any chosen instance.
@@ -429,9 +413,6 @@
 
 ## NPM scripts
 
-<<<<<<< HEAD
-[Contributors](https://github.com/Alfresco/ng-2-activiti-processlist/graphs/contributors)
-=======
 | Command | Description |
 | --- | --- |
 | npm run build | Build component |
@@ -442,5 +423,4 @@
 
 ## License
 
-[Apache Version 2.0](https://github.com/Alfresco/alfresco-ng2-components/blob/master/LICENSE)
->>>>>>> 3b9ee170
+[Apache Version 2.0](https://github.com/Alfresco/alfresco-ng2-components/blob/master/LICENSE)