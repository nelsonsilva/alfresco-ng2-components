{
  "name": "ng2-alfresco-datatable",
  "description": "Alfresco Angular2 DataTable Component",
  "version": "0.0.0-PLACEHOLDER",
  "author": "Alfresco Software, Ltd.",
  "scripts": {
    "clean": "rimraf dist node_modules typings",
    "typings": "typings install",
    "server": "wsrv -o -p 9875",
    "build": "npm run tslint && typings install && rimraf dist && tsc && npm run copytemplates && license-check",
    "build:w": "npm run tslint && typings install && rimraf dist && npm run watch-task",
    "watch-task": "concurrently \"npm run tsc:w\"  \"npm run copytemplates:w\"  \"license-check\"",
    "tslint": "npm run tslint-src && npm run tslint-root",
    "tslint-src": "tslint -c tslint.json src/{,**/}**.ts",
    "tslint-root": "tslint -c tslint.json *.ts",
    "copytemplates": "npm run copy-html-css && npm run copy-i18n",
    "copytemplates:w": "concurrently \"npm run copy-html-css:w\" \"npm run copy-i18n:w\"",
    "copy-html-css": "cpx \"./src/**/*.{html,css}\" ./dist/src",
    "copy-html-css:w": "cpx \"./src/**/*.{html,css}\" ./dist/src -w",
    "copy-i18n": "cpx \"./i18n/**/*.json\" ./dist/i18n",
    "copy-i18n:w": "cpx \"./i18n/**/*.json\" ./dist/i18n -w",
    "tsc": "tsc",
    "tsc:w": "tsc -w",
    "pretest": "npm run build",
    "test": "karma start karma.conf.js --reporters mocha,coverage --single-run",
    "test-browser": "concurrently \"karma start karma.conf.js --reporters kjhtml\" \"npm run watch-task\"",
    "posttest": "node_modules/.bin/remap-istanbul -i coverage/report/coverage-final.json -o coverage/report -t html",
    "coverage": "npm run test && wsrv -o -p 9875 ./coverage/report",
    "prepublish": "npm run build",
<<<<<<< HEAD
    "travis": "npm link ng2-alfresco-core"
=======
    "travis": "echo 'placeholder'"
>>>>>>> 15198c79
  },
  "main": "./dist/index.js",
  "typings": "./dist/index.d.ts",
  "repository": {
    "type": "git",
    "url": "https://github.com/Alfresco/alfresco-ng2-components.git"
  },
  "bugs": {
    "url": "https://github.com/Alfresco/alfresco-ng2-components/issues"
  },
  "license": "Apache-2.0",
  "contributors": [
    {
      "name": "Denys Vuika",
      "email": "denis.vuyka@gmail.com"
    }
  ],
  "keywords": [
    "ng2",
    "angular",
    "angular2",
    "alfresco"
  ],
  "dependencies": {
    "@angular/common": "2.0.0-rc.3",
    "@angular/compiler": "2.0.0-rc.3",
    "@angular/core": "2.0.0-rc.3",
    "@angular/forms": "0.1.1",
    "@angular/http": "2.0.0-rc.3",
    "@angular/platform-browser": "2.0.0-rc.3",
    "@angular/platform-browser-dynamic": "2.0.0-rc.3",
    "@angular/router": "3.0.0-alpha.7",
    "@angular/router-deprecated": "2.0.0-rc.2",
    "@angular/upgrade": "2.0.0-rc.3",
    "systemjs": "0.19.27",
    "core-js": "2.4.0",
    "reflect-metadata": "0.1.3",
    "rxjs": "5.0.0-beta.6",
    "zone.js": "0.6.12",
    "rimraf": "2.5.2",
    "ng2-alfresco-core": "^0.1.35"
  },
  "peerDependencies": {
    "material-design-icons": "^2.2.3",
    "material-design-lite": "^1.1.3"
  },
  "devDependencies": {
    "concurrently": "2.1.0",
    "coveralls": "2.11.9",
    "cpx": "1.3.1",
    "jasmine-core": "2.4.1",
    "karma": "0.13.22",
    "karma-chrome-launcher": "1.0.1",
    "karma-coverage": "1.0.0",
    "karma-coveralls": "1.1.2",
    "karma-jasmine": "1.0.2",
    "karma-jasmine-html-reporter": "0.2.0",
    "karma-mocha-reporter": "2.0.3",
    "license-check": "1.1.5",
    "remap-istanbul": "0.6.3",
    "traceur": "0.0.91",
    "tslint": "3.8.1",
    "typescript": "1.8.10",
    "typings": "1.0.4",
    "wsrv": "0.1.3"
  },
  "license-check-config": {
    "src": [
      "**/*.js",
      "**/*.ts",
      "!/**/coverage/**/*",
      "!/**/demo/**/*",
      "!/**/node_modules/**/*",
      "!/**/typings/**/*",
      "!*.js"
    ],
    "path": "assets/license_header.txt",
    "blocking": true,
    "logInfo": false,
    "logError": true
  }
}<|MERGE_RESOLUTION|>--- conflicted
+++ resolved
@@ -27,11 +27,7 @@
     "posttest": "node_modules/.bin/remap-istanbul -i coverage/report/coverage-final.json -o coverage/report -t html",
     "coverage": "npm run test && wsrv -o -p 9875 ./coverage/report",
     "prepublish": "npm run build",
-<<<<<<< HEAD
     "travis": "npm link ng2-alfresco-core"
-=======
-    "travis": "echo 'placeholder'"
->>>>>>> 15198c79
   },
   "main": "./dist/index.js",
   "typings": "./dist/index.d.ts",
@@ -72,7 +68,7 @@
     "rxjs": "5.0.0-beta.6",
     "zone.js": "0.6.12",
     "rimraf": "2.5.2",
-    "ng2-alfresco-core": "^0.1.35"
+    "ng2-alfresco-core": "0.0.0-PLACEHOLDER"
   },
   "peerDependencies": {
     "material-design-icons": "^2.2.3",
