--- conflicted
+++ resolved
@@ -45,11 +45,7 @@
         ];
     });
 
-<<<<<<< HEAD
     beforeEach( inject([UploadService, AlfrescoApiService], (uploadService: UploadService, apiService: AlfrescoApiService) => {
-=======
-    beforeEach(inject([UploadService], (uploadService: UploadService) => {
->>>>>>> 3ee567ff
         jasmine.Ajax.install();
         service = uploadService;
         apiService.setInstance(new AlfrescoApi({}));
@@ -91,11 +87,7 @@
         service.uploadFilesInTheQueue('fake-dir', emitter);
 
         let request = jasmine.Ajax.requests.mostRecent();
-<<<<<<< HEAD
-        expect(request.url).toBe('http://127.0.0.1:8080/alfresco/api/-default-/public/alfresco/versions/1/nodes/-root-/children');
-=======
         expect(request.url).toBe('http://localhost:8080/alfresco/api/-default-/public/alfresco/versions/1/nodes/-root-/children?autoRename=true');
->>>>>>> 3ee567ff
         expect(request.method).toBe('POST');
 
         jasmine.Ajax.requests.mostRecent().respondWith({
@@ -117,12 +109,8 @@
         service.addToQueue(filesFake);
         service.uploadFilesInTheQueue('', emitter);
         expect(jasmine.Ajax.requests.mostRecent().url)
-<<<<<<< HEAD
-            .toBe('http://127.0.0.1:8080/alfresco/api/-default-/public/alfresco/versions/1/nodes/-root-/children');
-=======
             .toBe('http://localhost:8080/alfresco/api/-default-/public/alfresco/versions/1/nodes/-root-/children?autoRename=true');
 
->>>>>>> 3ee567ff
         jasmine.Ajax.requests.mostRecent().respondWith({
             'status': 404,
             contentType: 'text/plain',
