/*!
 * @license
 * Copyright 2016 Alfresco Software, Ltd.
 *
 * Licensed under the Apache License, Version 2.0 (the "License");
 * you may not use this file except in compliance with the License.
 * You may obtain a copy of the License at
 *
 *     http://www.apache.org/licenses/LICENSE-2.0
 *
 * Unless required by applicable law or agreed to in writing, software
 * distributed under the License is distributed on an "AS IS" BASIS,
 * WITHOUT WARRANTIES OR CONDITIONS OF ANY KIND, either express or implied.
 * See the License for the specific language governing permissions and
 * limitations under the License.
 */

import { Component, Input, OnInit, ViewChild, Output, EventEmitter, TemplateRef, OnChanges, SimpleChanges } from '@angular/core';
import { AlfrescoTranslationService } from 'ng2-alfresco-core';
import { ActivitiTaskListService } from './../services/activiti-tasklist.service';
import { TaskDetailsModel } from '../models/task-details.model';
import { User } from '../models/user.model';
<<<<<<< HEAD
import { FormModel } from 'ng2-activiti-form';
=======
import { ActivitiForm, FormModel, FormService } from 'ng2-activiti-form';
import { TaskQueryRequestRepresentationModel } from '../models/filter.model';
>>>>>>> 11d4ac44


declare let componentHandler: any;
declare let __moduleName: string;

@Component({
    selector: 'activiti-task-details',
    moduleId: __moduleName,
    templateUrl: './activiti-task-details.component.html',
    styleUrls: ['./activiti-task-details.component.css']
})
export class ActivitiTaskDetails implements OnInit, OnChanges {

    @ViewChild('activiticomments')
    activiticomments: any;

    @ViewChild('activitichecklist')
    activitichecklist: any;

    @Input()
    taskId: string;

    @Input()
    showNextTask: boolean = true;

    @Input()
    showFormTitle: boolean = true;

    @Input()
    showFormCompleteButton: boolean = true;

    @Input()
    showFormSaveButton: boolean = true;

    @Input()
    readOnlyForm: boolean = false;

    @Input()
    showFormRefreshButton: boolean = true;

    @Output()
    formSaved = new EventEmitter();

    @Output()
    formCompleted = new EventEmitter();

    @Output()
    formLoaded = new EventEmitter();

    @Output()
    onError = new EventEmitter();

    @Output()
    executeOutcome = new EventEmitter();

    taskDetails: TaskDetailsModel;

    taskForm: FormModel;

    taskPeople: User[] = [];

    noTaskDetailsTemplateComponent: TemplateRef<any>;

    constructor(private translate: AlfrescoTranslationService,
                private activitiTaskList: ActivitiTaskListService) {
        if (translate) {
            translate.addTranslationFolder('node_modules/ng2-activiti-tasklist/src');
        }
    }

    ngOnInit() {
        if (this.taskId) {
            this.loadDetails(this.taskId);
        }
    }

    ngOnChanges(changes: SimpleChanges) {
        let taskId = changes['taskId'];
        if (taskId && !taskId.currentValue) {
            this.reset();
            return;
        }
        if (taskId && taskId.currentValue) {
            this.loadDetails(taskId.currentValue);
            return;
        }
    }

    /**
     * Reset the task detail to undefined
     */
    reset() {
        this.taskDetails = null;
    }

    /**
     * Check if the task has a form
     * @returns {TaskDetailsModel|string|boolean}
     */
    hasFormKey() {
        return (this.taskDetails
            && this.taskDetails.formKey
            && this.taskDetails.formKey !== 'null');
    }

    isTaskActive() {
        return this.taskDetails && this.taskDetails.duration === null;
    }

    /**
     * Load the activiti task details
     * @param taskId
     */
    loadDetails(taskId: string) {
        this.taskForm = null;
        this.taskPeople = [];
        if (taskId) {
            this.activitiTaskList.getTaskDetails(taskId).subscribe(
                (res: TaskDetailsModel) => {
                    this.taskDetails = res;

                    let endDate: any = res.endDate;
                    this.readOnlyForm = !!(endDate && !isNaN(endDate.getTime()));

                    if (this.taskDetails && this.taskDetails.involvedPeople) {
                        this.taskDetails.involvedPeople.forEach((user) => {
                            this.taskPeople.push(new User(user));
                        });
                    }
                    if (this.activiticomments) {
                        this.activiticomments.load(this.taskDetails.id);
                    }

                    if (this.activitichecklist) {
                        this.activitichecklist.load(this.taskDetails.id);
                    }

                }
            );
        } else {
            this.reset();
        }
    }

    /**
     * Retrieve the next open task
     * @param processInstanceId
     * @param processDefinitionId
     */
    loadNextTask(processInstanceId: string, processDefinitionId: string) {
        let requestNode = new TaskQueryRequestRepresentationModel(
            {
                processInstanceId: processInstanceId,
                processDefinitionId: processDefinitionId
            }
        );
        this.activitiTaskList.getTasks(requestNode).subscribe(
            (response) => {
                if (response.data && response.data.length > 0) {
                    this.taskDetails = response.data[0];
                } else {
                    this.reset();
                }
            }, (error) => {
                console.error(error);
                this.onError.emit(error);
            });
    }

    /**
     * Complete the activiti task
     */
    onComplete() {
        this.activitiTaskList.completeTask(this.taskId).subscribe(
            (res) => {
                console.log(res);
                this.formCompleted.emit(res);
            }
        );
    }

    /**
     * Emit the form saved event
     * @param data
     */
    formSavedEmitter(data: any) {
        this.formSaved.emit(data);
    }

    /**
     * Emit the form completed event
     * @param data
     */
    formCompletedEmitter(data: any) {
        this.formCompleted.emit(data);
        if (this.isShowNextTask()) {
            this.loadNextTask(this.taskDetails.processInstanceId, this.taskDetails.processDefinitionId);
        }
    }

    /**
     * Emit the form loaded event
     * @param data
     */
    formLoadedEmitter(data: any) {
        this.formLoaded.emit(data);
    }

    /**
     * Emit the error event of the form
     * @param data
     */
    onErrorEmitter(err: any) {
        this.onError.emit(err);
    }

    /**
     * Emit the execute outcome of the form
     * @param data
     */
    executeOutcomeEmitter(data: any) {
        this.executeOutcome.emit(data);
    }

    /**
     * Return the showNexTask value
     * @returns {boolean}
     */
    isShowNextTask(): boolean {
        return this.showNextTask;
    }
}<|MERGE_RESOLUTION|>--- conflicted
+++ resolved
@@ -16,16 +16,16 @@
  */
 
 import { Component, Input, OnInit, ViewChild, Output, EventEmitter, TemplateRef, OnChanges, SimpleChanges } from '@angular/core';
-import { AlfrescoTranslationService } from 'ng2-alfresco-core';
+import { AlfrescoTranslationService, AlfrescoAuthenticationService } from 'ng2-alfresco-core';
 import { ActivitiTaskListService } from './../services/activiti-tasklist.service';
+import { ActivitiTaskHeader } from './activiti-task-header.component';
+import { ActivitiComments } from './activiti-comments.component';
+import { ActivitiChecklist } from './activiti-checklist.component';
+import { ActivitiPeople } from './activiti-people.component';
 import { TaskDetailsModel } from '../models/task-details.model';
 import { User } from '../models/user.model';
-<<<<<<< HEAD
-import { FormModel } from 'ng2-activiti-form';
-=======
 import { ActivitiForm, FormModel, FormService } from 'ng2-activiti-form';
 import { TaskQueryRequestRepresentationModel } from '../models/filter.model';
->>>>>>> 11d4ac44
 
 
 declare let componentHandler: any;
@@ -35,7 +35,9 @@
     selector: 'activiti-task-details',
     moduleId: __moduleName,
     templateUrl: './activiti-task-details.component.html',
-    styleUrls: ['./activiti-task-details.component.css']
+    styleUrls: ['./activiti-task-details.component.css'],
+    providers: [ActivitiTaskListService, FormService],
+    directives: [ActivitiTaskHeader, ActivitiPeople, ActivitiComments, ActivitiChecklist, ActivitiForm]
 })
 export class ActivitiTaskDetails implements OnInit, OnChanges {
 
@@ -89,8 +91,16 @@
 
     noTaskDetailsTemplateComponent: TemplateRef<any>;
 
-    constructor(private translate: AlfrescoTranslationService,
+    /**
+     * Constructor
+     * @param auth
+     * @param translate
+     */
+    constructor(private auth: AlfrescoAuthenticationService,
+                private translate: AlfrescoTranslationService,
+                private activitiForm: FormService,
                 private activitiTaskList: ActivitiTaskListService) {
+
         if (translate) {
             translate.addTranslationFolder('node_modules/ng2-activiti-tasklist/src');
         }
