/*!
 * @license
 * Copyright 2016 Alfresco Software, Ltd.
 *
 * Licensed under the Apache License, Version 2.0 (the "License");
 * you may not use this file except in compliance with the License.
 * You may obtain a copy of the License at
 *
 *     http://www.apache.org/licenses/LICENSE-2.0
 *
 * Unless required by applicable law or agreed to in writing, software
 * distributed under the License is distributed on an "AS IS" BASIS,
 * WITHOUT WARRANTIES OR CONDITIONS OF ANY KIND, either express or implied.
 * See the License for the specific language governing permissions and
 * limitations under the License.
 */

<<<<<<< HEAD
import { NgModule, ModuleWithProviders } from '@angular/core';
import { CoreModule } from 'ng2-alfresco-core';
import { DataTableModule } from 'ng2-alfresco-datatable';
import { ActivitiFormModule } from 'ng2-activiti-form';

import {
    ActivitiApps,
    ActivitiTaskList,
    ActivitiTaskDetails,
    ActivitiFilters,
    NoTaskDetailsTemplateComponent,
    ActivitiChecklist,
    ActivitiComments,
    ActivitiPeople,
    ActivitiTaskHeader
} from './src/components/index';

import { ActivitiTaskListService } from './src/services/activiti-tasklist.service';

export * from './src/components/index';
=======
import { ActivitiApps } from './src/components/activiti-apps.component';
import { ActivitiStartProcessButton } from './src/components/activiti-start-task.component';
import { ActivitiTaskList } from './src/components/activiti-tasklist.component';
import { ActivitiTaskDetails } from './src/components/activiti-task-details.component';
import { ActivitiFilters } from './src/components/activiti-filters.component';
import { NoTaskDetailsTemplateComponent } from './src/components/no-task-detail-template.component';

export * from './src/components/activiti-apps.component';
export * from './src/components/activiti-tasklist.component';
export * from './src/components/activiti-start-task.component';
>>>>>>> 11d4ac44
export * from './src/services/activiti-tasklist.service';
export * from  './src/models/filter.model';

export const ACTIVITI_TASKLIST_DIRECTIVES: any[] = [
    NoTaskDetailsTemplateComponent,
    ActivitiApps,
    ActivitiFilters,
    ActivitiStartProcessButton,
    ActivitiTaskList,
    ActivitiTaskDetails,
    ActivitiChecklist,
    ActivitiComments,
    ActivitiPeople,
    ActivitiTaskHeader
];

export const ACTIVITI_TASKLIST_PROVIDERS: any[] = [
    ActivitiTaskListService
];

@NgModule({
    imports: [
        CoreModule,
        DataTableModule,
        ActivitiFormModule
    ],
    declarations: [
        ...ACTIVITI_TASKLIST_DIRECTIVES
    ],
    providers: [
        ...ACTIVITI_TASKLIST_PROVIDERS
    ],
    exports: [
        ...ACTIVITI_TASKLIST_DIRECTIVES
    ]
})
export class ActivitiTaskListModule {
    static forRoot(): ModuleWithProviders {
        return {
            ngModule: ActivitiTaskListModule,
            providers: [
                ...ACTIVITI_TASKLIST_PROVIDERS
            ]
        };
    }
}<|MERGE_RESOLUTION|>--- conflicted
+++ resolved
@@ -15,7 +15,6 @@
  * limitations under the License.
  */
 
-<<<<<<< HEAD
 import { NgModule, ModuleWithProviders } from '@angular/core';
 import { CoreModule } from 'ng2-alfresco-core';
 import { DataTableModule } from 'ng2-alfresco-datatable';
@@ -30,24 +29,13 @@
     ActivitiChecklist,
     ActivitiComments,
     ActivitiPeople,
-    ActivitiTaskHeader
+    ActivitiTaskHeader,
+    ActivitiStartProcessButton
 } from './src/components/index';
 
 import { ActivitiTaskListService } from './src/services/activiti-tasklist.service';
 
 export * from './src/components/index';
-=======
-import { ActivitiApps } from './src/components/activiti-apps.component';
-import { ActivitiStartProcessButton } from './src/components/activiti-start-task.component';
-import { ActivitiTaskList } from './src/components/activiti-tasklist.component';
-import { ActivitiTaskDetails } from './src/components/activiti-task-details.component';
-import { ActivitiFilters } from './src/components/activiti-filters.component';
-import { NoTaskDetailsTemplateComponent } from './src/components/no-task-detail-template.component';
-
-export * from './src/components/activiti-apps.component';
-export * from './src/components/activiti-tasklist.component';
-export * from './src/components/activiti-start-task.component';
->>>>>>> 11d4ac44
 export * from './src/services/activiti-tasklist.service';
 export * from  './src/models/filter.model';
 
@@ -55,13 +43,13 @@
     NoTaskDetailsTemplateComponent,
     ActivitiApps,
     ActivitiFilters,
-    ActivitiStartProcessButton,
     ActivitiTaskList,
     ActivitiTaskDetails,
     ActivitiChecklist,
     ActivitiComments,
     ActivitiPeople,
-    ActivitiTaskHeader
+    ActivitiTaskHeader,
+    ActivitiStartProcessButton
 ];
 
 export const ACTIVITI_TASKLIST_PROVIDERS: any[] = [
